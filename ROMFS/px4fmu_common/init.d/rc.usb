--- conflicted
+++ resolved
@@ -3,30 +3,7 @@
 # USB MAVLink start
 #
 
-<<<<<<< HEAD
-mavlink start -r 800000 -d /dev/ttyACM0 -x
-# Enable a number of interesting streams we want via USB
-mavlink stream -d /dev/ttyACM0 -s PARAM_VALUE -r 300
-mavlink stream -d /dev/ttyACM0 -s MISSION_ITEM -r 50
-mavlink stream -d /dev/ttyACM0 -s NAMED_VALUE_FLOAT -r 10
-mavlink stream -d /dev/ttyACM0 -s OPTICAL_FLOW_RAD -r 10
-mavlink stream -d /dev/ttyACM0 -s DISTANCE_SENSOR -r 10
-mavlink stream -d /dev/ttyACM0 -s VFR_HUD -r 20
-mavlink stream -d /dev/ttyACM0 -s ATTITUDE -r 100
-mavlink stream -d /dev/ttyACM0 -s ACTUATOR_CONTROL_TARGET0 -r 30
-mavlink stream -d /dev/ttyACM0 -s RC_CHANNELS -r 5
-mavlink stream -d /dev/ttyACM0 -s SERVO_OUTPUT_RAW_0 -r 20
-mavlink stream -d /dev/ttyACM0 -s SERVO_OUTPUT_RAW_1 -r 20
-mavlink stream -d /dev/ttyACM0 -s POSITION_TARGET_GLOBAL_INT -r 10
-mavlink stream -d /dev/ttyACM0 -s LOCAL_POSITION_NED -r 30
-mavlink stream -d /dev/ttyACM0 -s MANUAL_CONTROL -r 5
-mavlink stream -d /dev/ttyACM0 -s HIGHRES_IMU -r 100
-mavlink stream -d /dev/ttyACM0 -s GPS_RAW_INT -r 20
-mavlink stream -d /dev/ttyACM0 -s CAMERA_TRIGGER -r 500
-mavlink stream -d /dev/ttyACM0 -s VTOL_STATE -r 2
-=======
 mavlink start -r 800000 -d /dev/ttyACM0 -m config -x
->>>>>>> be638598
 
 # Exit shell to make it available to MAVLink
 exit