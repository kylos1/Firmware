--- conflicted
+++ resolved
@@ -73,17 +73,10 @@
 /**
  * Array of static parameter info.
  */
-<<<<<<< HEAD
-#if defined(_UNIT_TEST)
-	extern struct param_info_s	param_array[];
-	extern struct param_info_s	*param_info_base;
-	extern struct param_info_s	*param_info_limit;
-=======
 #ifdef _UNIT_TEST
 extern struct param_info_s	param_array[];
 extern struct param_info_s	*param_info_base;
 extern struct param_info_s	*param_info_limit;
->>>>>>> c06ba047
 #else
 extern char __param_start, __param_end;
 static const struct param_info_s *param_info_base = (struct param_info_s *) &__param_start;
